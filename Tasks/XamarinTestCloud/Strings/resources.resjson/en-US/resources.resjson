--- conflicted
+++ resolved
@@ -25,9 +25,7 @@
   "loc.input.label.locale": "System Language",
   "loc.input.label.testCloudLocation": "test-cloud.exe Location",
   "loc.input.label.optionalArgs": "Optional Arguments",
-<<<<<<< HEAD
-  "loc.input.label.publishNUnitResults": "Publish results to VSO/TFS"
-=======
-  "loc.input.help.optionalArgs": "Additional arguments passed to test-cloud.exe."
->>>>>>> dde82ef8
+  "loc.input.help.optionalArgs": "Additional arguments passed to test-cloud.exe.",
+  "loc.input.label.publishNUnitResults": "Publish results to VSO/TFS",
+  "loc.input.help.publishNUnitResults": "When selected, --nunit-xml option will be passed to testcloud.exe. Results from the NUnit xml file will be published to VSO/TFS."
 }