// *******************************************************
// GENERATED FILE - DO NOT EDIT DIRECTLY
// *******************************************************
{
<<<<<<< HEAD
  "loc.friendlyName": "Cloud-based Load Test",
  "loc.description": "Runs the load test in cloud, with Visual Studio Online",
  "loc.input.label.connectedServiceName": "Registered connection",
  "loc.input.label.TestSettings": "Test settings file",
=======
  "loc.friendlyName": "Cloud-based Load Test with VSO",
  "loc.helpMarkDown": "Runs the load test in cloud; Powered by VS Online",
  "loc.description": "Runs the load test in cloud; Powered by VS Online",
  "loc.group.displayName.advanced": "Advanced",
>>>>>>> 9faf90e1
  "loc.input.label.TestDrop": "Load test files folder",
  "loc.input.label.LoadTest": "Load test file",
  "loc.input.label.ThresholdLimit": "Number of permissible threshold violations"
}<|MERGE_RESOLUTION|>--- conflicted
+++ resolved
@@ -2,17 +2,11 @@
 // GENERATED FILE - DO NOT EDIT DIRECTLY
 // *******************************************************
 {
-<<<<<<< HEAD
   "loc.friendlyName": "Cloud-based Load Test",
   "loc.description": "Runs the load test in cloud, with Visual Studio Online",
+  "loc.helpMarkDown": "Runs the load test in cloud; Powered by VS Online",
   "loc.input.label.connectedServiceName": "Registered connection",
   "loc.input.label.TestSettings": "Test settings file",
-=======
-  "loc.friendlyName": "Cloud-based Load Test with VSO",
-  "loc.helpMarkDown": "Runs the load test in cloud; Powered by VS Online",
-  "loc.description": "Runs the load test in cloud; Powered by VS Online",
-  "loc.group.displayName.advanced": "Advanced",
->>>>>>> 9faf90e1
   "loc.input.label.TestDrop": "Load test files folder",
   "loc.input.label.LoadTest": "Load test file",
   "loc.input.label.ThresholdLimit": "Number of permissible threshold violations"
