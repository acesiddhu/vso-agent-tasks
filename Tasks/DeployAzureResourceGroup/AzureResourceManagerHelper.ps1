--- conflicted
+++ resolved
@@ -76,88 +76,6 @@
 
 function Get-Resources
 {
-<<<<<<< HEAD
-	param([string]$resourceGroupName)
-
-	if ([string]::IsNullOrEmpty($resourceGroupName) -eq $false)
-	{
-		Write-Verbose -Verbose "Getting resources in $resourceGroupName"
-
-		$azureResourceGroupResources = $azureResourceGroup.Resources |  Where-Object {$_.ResourceType -eq "Microsoft.Compute/virtualMachines"}
-
-		$resources = New-Object 'System.Collections.Generic.List[Microsoft.VisualStudio.Services.DevTestLabs.Model.ResourceV2]'
-
-		if($azureResourceGroupResources)
-		{
-			Get-MachineConnectionInformation -resourceGroupName $resourceGroupName
-
-			foreach ($resource in $azureResourceGroupResources)
-			{
-				$environmentResource = New-Object Microsoft.VisualStudio.Services.DevTestLabs.Model.ResourceV2
-				$environmentResource.Name = $resource.Name
-				$environmentResource.Type = $resource.ResourceType
-				$propertyBag = New-Object 'System.Collections.Generic.Dictionary[string, Microsoft.VisualStudio.Services.DevTestLabs.Model.PropertyBagData]'
-				$resourceLocation = New-Object Microsoft.VisualStudio.Services.DevTestLabs.Model.PropertyBagData($false, $resource.Location)
-				$platformId = New-Object Microsoft.VisualStudio.Services.DevTestLabs.Model.PropertyBagData($false, $resource.ResourceId)
-				$propertyBag.Add("Location", $resourceLocation)
-				$propertyBag.Add("PlatformId", $platformId)
-			 
-				#Adding resource tags				
-				foreach($tag in $resource.Tags)
-				{					
-					$tagKey = $tag.Name
-					$tagValue = $tag.Value
-					if([string]::IsNullOrEmpty($tagValue) -eq $false)
-					{
-						$property = New-Object Microsoft.VisualStudio.Services.DevTestLabs.Model.PropertyBagData($false, $tagValue)
-						$propertyBag.Add($tagKey, $property)
-					}
-				}
-
-				#Adding resource platform properties
-				foreach($resourcePropertyKey in $resource.Properties.Keys)
-				{
-					$propertyValue = $resource.Properties.Item($resourcePropertyKey)
-					if([string]::IsNullOrEmpty($propertyValue) -eq $false)
-					{
-						$property = New-Object Microsoft.VisualStudio.Services.DevTestLabs.Model.PropertyBagData($false, $propertyValue)
-						$propertyBag.Add($resourcePropertyKey, $property)
-					}
-				}
-			
-				#Adding FQDN property
-				if([string]::IsNullOrEmpty($fqdnMap[$resource.Name]) -eq $false)
-				{
-					$property = New-Object Microsoft.VisualStudio.Services.DevTestLabs.Model.PropertyBagData($false, $fqdnMap[$resource.Name])
-					$propertyBag.Add("Microsoft-Vslabs-MG-Resource-FQDN", $property)
-				}
-		
-				#Adding WinRMHttp port property
-				if([string]::IsNullOrEmpty($winRmHttpPortMap[$resource.Name]) -eq $false)
-				{
-					$property = New-Object Microsoft.VisualStudio.Services.DevTestLabs.Model.PropertyBagData($false, $winRmHttpPortMap[$resource.Name])
-					$propertyBag.Add("WinRM_Http", $property)
-				}
-
-				#Adding WinRMHttps port property
-				if([string]::IsNullOrEmpty($winRmHttpsPortMap[$resource.Name]) -eq $false)
-				{
-					$property = New-Object Microsoft.VisualStudio.Services.DevTestLabs.Model.PropertyBagData($false, $winRmHttpsPortMap[$resource.Name])
-					$propertyBag.Add("WinRM_Https", $property)
-				}
-
-				$environmentResource.Properties.AddOrUpdateProperties($propertyBag)
-
-				$resources.Add($environmentResource)
-			}
-		
-		}
-
-		Write-Verbose -Verbose "Got resources: $resources"
-
-		return $resources
-	}
-=======
     param([string]$resourceGroupName)
 
     if ([string]::IsNullOrEmpty($resourceGroupName) -eq $false)
@@ -238,29 +156,10 @@
 
         return $resources
     }
->>>>>>> d0cc1571
 }
 
 function Get-MachineConnectionInformation
 {
-<<<<<<< HEAD
-	param([string]$resourceGroupName)
-	
-	if ([string]::IsNullOrEmpty($resourceGroupName) -eq $false)
-	{
-		$azureVms = Get-AzureVm -ResourceGroupName $resourceGroupName -ErrorAction Stop -Verbose
-		Set-Variable -Name azureVms -Value $azureVms -Scope "Global"
-		$networkInterfaceResources = Get-AzureNetworkInterface -ResourceGroupName $resourceGroupName -ErrorAction Stop -Verbose
-		Set-Variable -Name networkInterfaceResources -Value $networkInterfaceResources -Scope "Global"
-		$publicIPAddressResources = Get-AzurePublicIpAddress -ResourceGroupName $resourceGroupName -ErrorAction Stop -Verbose
-		Set-Variable -Name publicIPAddressResources -Value $publicIPAddressResources -Scope "Global"
-
-		$lbGroup = $azureResourceGroup.Resources |  Where-Object {$_.ResourceType -eq "Microsoft.Network/loadBalancers"}
-        
-        $fqdnMap = @{}
-        Set-Variable -Name fqdnMap -Value $fqdnMap -Scope "Global"
-
-=======
     param([string]$resourceGroupName)
     
     if ([string]::IsNullOrEmpty($resourceGroupName) -eq $false)
@@ -277,7 +176,6 @@
         $fqdnMap = @{}
         Set-Variable -Name fqdnMap -Value $fqdnMap -Scope "Global"
         
->>>>>>> d0cc1571
         $winRmHttpPortMap = @{}
         Set-Variable -Name winRmHttpPortMap -Value $winRmHttpPortMap -Scope "Global"
 
@@ -287,15 +185,6 @@
         if($lbGroup.Count -gt 0)
         {
             foreach($lb in $lbGroup)
-<<<<<<< HEAD
-            {
-                $loadBalancer = Get-AzureLoadBalancer -Name $lb.Name -ResourceGroupName $resourceGroupName -ErrorAction Stop -Verbose
-			    Set-Variable -Name loadBalancer -Value $loadBalancer -Scope "Global"
-
-			    $fqdnMap = Get-MachinesFqdnsForLB -resourceGroupName $resourceGroupName
-			    $winRmHttpPortMap = Get-FrontEndPorts -BackEndPort "5985" -PortList $winRmHttpPortMap
-			    $winRmHttpsPortMap = Get-FrontEndPorts -BackEndPort "5986" -PortList $winRmHttpsPortMap
-=======
         {
             $loadBalancer = Get-AzureLoadBalancer -Name $lb.Name -ResourceGroupName $resourceGroupName -ErrorAction Stop -Verbose
             Set-Variable -Name loadBalancer -Value $loadBalancer -Scope "Global"
@@ -303,7 +192,6 @@
             $fqdnMap = Get-MachinesFqdnsForLB -resourceGroupName $resourceGroupName
                 $winRmHttpPortMap = Get-FrontEndPorts -BackEndPort "5985" -PortList $winRmHttpPortMap
                 $winRmHttpsPortMap = Get-FrontEndPorts -BackEndPort "5986" -PortList $winRmHttpsPortMap
->>>>>>> d0cc1571
             }
 
             $fqdnMap = GetMachineNameFromId -Map $fqdnMap -MapParameter "FQDN" -ThrowOnTotalUnavaialbility $true
@@ -311,15 +199,6 @@
             $winRmHttpsPortMap = GetMachineNameFromId -Map $winRmHttpsPortMap -MapParameter "Front End port" -ThrowOnTotalUnavaialbility $false
         }
         else
-<<<<<<< HEAD
-		{
-			$fqdnMap = Get-MachinesFqdns -resourceGroupName $resourceGroupName
-			$winRmHttpPortMap = New-Object 'System.Collections.Generic.Dictionary[string, string]'
-			$winRmHttpsPortMap = New-Object 'System.Collections.Generic.Dictionary[string, string]'
-		}
-
-	}
-=======
         {
             $fqdnMap = Get-MachinesFqdns -resourceGroupName $resourceGroupName
             $winRmHttpPortMap = New-Object 'System.Collections.Generic.Dictionary[string, string]'
@@ -327,44 +206,10 @@
         }
 
     }
->>>>>>> d0cc1571
 }
 
 function Get-FrontEndPorts
 {
-<<<<<<< HEAD
-	param([string]$backEndPort,
-           [System.Collections.Hashtable]$portList)
-
-	if([string]::IsNullOrEmpty($backEndPort) -eq $false -and $networkInterfaceResources -and $loadBalancer -and $azureVms)
-	{
-		$rules = Get-AzureLoadBalancerInboundNatRuleConfig -LoadBalancer $loadBalancer
-		$filteredRules = $rules | Where-Object {$_.BackendPort -eq $backEndPort}
-
-		#Map front end port to back end ipc
-		foreach($rule in $filteredRules)
-		{
-			$portList[$rule.BackendIPConfiguration.Id] = $rule.FrontendPort
-		}
-
-		#Get the nic, and the corresponding machine id for a given back end ipc
-		foreach($nic in $networkInterfaceResources)
-		{
-			foreach($ipConfig in $nic.IpConfigurations)
-			{
-				$frontEndPort = $portList[$ipConfig.Id]
-				if([string]::IsNullOrEmpty($frontEndPort) -eq $false)
-				{
-					$portList.Remove($ipConfig.Id)
-					$portList[$nic.VirtualMachine.Id] = $frontEndPort
-				}
-			}
-		}
-
-	}
-	
-	return $portList
-=======
     param([string]$backEndPort,
            [System.Collections.Hashtable]$portList)
 
@@ -399,62 +244,10 @@
     }
     
     return $portList
->>>>>>> d0cc1571
 }
 
 function Get-MachinesFqdnsForLB
 {
-<<<<<<< HEAD
-	param([string]$resourceGroupName)
-
-	
-	if([string]::IsNullOrEmpty($resourceGroupName) -eq $false -and $publicIPAddressResources -and $networkInterfaceResources -and $azureVms)
-	{
-		Write-Verbose "Trying to get FQDN for the resources from resource Group $resourceGroupName" -Verbose
-
-		$frontEndIPConfigs = Get-AzureLoadBalancerFrontendIpConfig -LoadBalancer $loadBalancer
-
-		#Map the public ip id to the fqdn
-		foreach($publicIp in $publicIPAddressResources)
-		{
-			$fqdnMap[$publicIp.Id] =  $publicIP.DnsSettings.Fqdn
-		}
-
-		#Get the NAT rule for a given ip id
-		foreach($config in $frontEndIPConfigs)
-		{
-			$fqdn = $fqdnMap[$config.PublicIpAddress.Id]
-			if([string]::IsNullOrEmpty($fqdn) -eq $false)
-			{
-				$fqdnMap.Remove($config.PublicIpAddress.Id)
-				foreach($rule in $config.InboundNatRules)
-				{
-					$fqdnMap[$rule.Id] =  $fqdn
-				}
-			}
-		}
-
-		#Find out the NIC, and thus the corresponding machine to which the HAT rule belongs
-		foreach($nic in $networkInterfaceResources)
-		{
-			foreach($ipc in $nic.IpConfigurations)
-			{
-				foreach($rule in $ipc.LoadBalancerInboundNatRules)
-				{
-					$fqdn = $fqdnMap[$rule.Id]
-					if([string]::IsNullOrEmpty($fqdn) -eq $false)
-					{
-						$fqdnMap.Remove($rule.Id)
-						$fqdnMap[$nic.VirtualMachine.Id] = $fqdn
-					}
-				}
-			}
-		}
-
-	}
-
-	return $fqdnMap
-=======
     param([string]$resourceGroupName)
 
     
@@ -514,45 +307,10 @@
     }
 
     return $fqdnMap
->>>>>>> d0cc1571
 }
 
 function Get-MachinesFqdns 
 {
-<<<<<<< HEAD
-	param([string]$resourceGroupName)
-
-	
-	if([string]::IsNullOrEmpty($resourceGroupName) -eq $false -and $publicIPAddressResources -and $networkInterfaceResources -and $azureVms)
-	{
-		Write-Verbose "Trying to get FQDN for the resources from resource Group $resourceGroupName" -Verbose
-
-		#Map the ipc to the fqdn
-		foreach($publicIp in $publicIPAddressResources)
-		{
-			$fqdnMap[$publicIp.IpConfiguration.Id] =  $publicIP.DnsSettings.Fqdn
-		}
-
-		#Find out the NIC, and thus the VM corresponding to a given ipc
-		foreach($nic in $networkInterfaceResources)
-		{
-			foreach($ipc in $nic.IpConfigurations)
-			{
-				$fqdn =  $fqdnMap[$ipc.Id]
-				if([string]::IsNullOrEmpty($fqdn) -eq $false)
-				{
-					$fqdnMap.Remove($ipc.Id)
-					$fqdnMap[$nic.VirtualMachine.Id] = $fqdn
-				}
-			}
-		}
-
-		$fqdnMap = GetMachineNameFromId -Map $fqdnMap -MapParameter "FQDN" -ThrowOnTotalUnavaialbility $true
-	
-	}
-
-	return $fqdnMap
-=======
     param([string]$resourceGroupName)
 
     
@@ -595,7 +353,6 @@
     }
 
     return $fqdnMap
->>>>>>> d0cc1571
 }
 
 function GetMachineNameFromId
